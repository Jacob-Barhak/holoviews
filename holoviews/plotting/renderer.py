"""
Public API for all plotting renderers supported by HoloViews,
regardless of plotting package or backend.
"""

import os, json, base64
from contextlib import contextmanager

import param
from ..core.io import Exporter
from ..core.options import Store, StoreOptions
from ..core.util import find_file
from .. import Layout, HoloMap, AdjointLayout
from .widgets import NdWidget, ScrubberWidget, SelectionWidget

from .. import DynamicMap
from . import Plot
from .util import displayable, collate

from param.parameterized import bothmethod

# Tags used when visual output is to be embedded in HTML
IMAGE_TAG = "<img src='{src}' style='max-width:100%; margin: auto; display: block; {css}'/>"
VIDEO_TAG = """
<video controls style='max-width:100%; margin: auto; display: block; {css}'>
<source src='{src}' type='{mime_type}'>
Your browser does not support the video tag.
</video>"""
PDF_TAG = "<iframe src='{src}' style='width:100%; margin: auto; display: block; {css}'></iframe>"
HTML_TAG = "{src}"

HTML_TAGS = {
    'base64': 'data:{mime_type};base64,{b64}', # Use to embed data
    'svg':  IMAGE_TAG,
    'png':  IMAGE_TAG,
    'gif':  IMAGE_TAG,
    'webm': VIDEO_TAG,
    'mp4':  VIDEO_TAG,
    'pdf':  PDF_TAG,
    'html': HTML_TAG
}

MIME_TYPES = {
    'svg':  'image/svg+xml',
    'png':  'image/png',
    'gif':  'image/gif',
    'webm': 'video/webm',
    'mp4':  'video/mp4',
    'pdf':  'application/pdf',
    'html':  None,
    'json':  None
}

static_template = """
<html>
  <head>
    {css}
    {js}
  </head>
  <body>
    {html}
  </body>
</html>
"""

class Renderer(Exporter):
    """
    The job of a Renderer is to turn the plotting state held within
    Plot classes into concrete, visual output in the form of the PNG,
    SVG, MP4 or WebM formats (among others). Note that a Renderer is a
    type of Exporter and must therefore follow the Exporter interface.

    The Renderer needs to be able to use the .state property of the
    appropriate Plot classes associated with that renderer in order to
    generate output. The process of 'drawing' is execute by the Plots
    and the Renderer turns the final plotting state into output.
    """

    backend = param.String(doc="""
        The full, lowercase name of the rendering backend or third
        part plotting package used e.g 'matplotlib' or 'cairo'.""")

    dpi=param.Integer(None, allow_None=True, doc="""
        The render resolution in dpi (dots per inch)""")

    fig = param.ObjectSelector(default='auto', objects=['auto'], doc="""
        Output render format for static figures. If None, no figure
        rendering will occur. """)

    fps=param.Integer(20, doc="""
        Rendered fps (frames per second) for animated formats.""")

    holomap = param.ObjectSelector(default='auto',
                                   objects=['scrubber','widgets', None, 'auto'], doc="""
        Output render multi-frame (typically animated) format. If
        None, no multi-frame rendering will occur.""")

    mode = param.ObjectSelector(default='default', objects=['default'], doc="""
         The available rendering modes. As a minimum, the 'default'
         mode must be supported.""")

    size=param.Integer(100, doc="""
        The rendered size as a percentage size""")

    widget_mode = param.ObjectSelector(default='embed', objects=['embed', 'live'], doc="""
        The widget mode determining whether frames are embedded or generated
        'live' when interacting with the widget.""")

    css = param.Dict(default={},
                     doc="Dictionary of CSS attributes and values to apply to HTML output")

    info_fn = param.Callable(None, allow_None=True, constant=True,  doc="""
        Renderers do not support the saving of object info metadata""")

    key_fn = param.Callable(None, allow_None=True, constant=True,  doc="""
        Renderers do not support the saving of object key metadata""")

    # Defines the valid output formats for each mode.
    mode_formats = {'fig': {'default': [None, 'auto']},
                    'holomap': {'default': [None, 'auto']}}

    # Define appropriate widget classes
    widgets = {'scrubber': ScrubberWidget, 'widgets': SelectionWidget}
    _widget_baseclass = NdWidget

    js_dependencies = ['https://code.jquery.com/jquery-2.1.4.min.js',
                       'https://cdnjs.cloudflare.com/ajax/libs/require.js/2.1.20/require.min.js']

    css_dependencies = ['https://maxcdn.bootstrapcdn.com/bootstrap/3.3.5/css/bootstrap.min.css']

    def __init__(self, **params):
        super(Renderer, self).__init__(**params)


    @bothmethod
    def get_plot(self_or_cls, obj):
        """
        Given a HoloViews Viewable return a corresponding plot instance.
        """
        if not isinstance(obj, Plot) and not displayable(obj):
            obj = collate(obj)

<<<<<<< HEAD
=======
        fig_formats = self.mode_formats['fig'][self.mode]
        holomap_formats = self.mode_formats['holomap'][self.mode]

        # Initialize DynamicMaps with first data item
        dmaps = obj.traverse(lambda x: x, specs=[DynamicMap])
        for dmap in dmaps:
            if dmap.call_mode == 'key':
                dmap[dmap._initial_key()]
            else:
                next(dmap)

>>>>>>> 1364c67d
        if not isinstance(obj, Plot):
            obj = Layout.from_values(obj) if isinstance(obj, AdjointLayout) else obj
            plot_opts = self_or_cls.plot_options(obj, self_or_cls.size)
            plot = self_or_cls.plotting_class(obj)(obj, **plot_opts)
            plot.update(0)
        else:
            plot = obj
        return plot


    def _validate(self, obj, fmt):
        """
        Helper method to be used in the __call__ method to get a
        suitable plot or widget object and the appropriate format.
        """
        if isinstance(obj, self._widget_baseclass):
            return obj, 'html'
        plot = self.get_plot(obj)

        fig_formats = self.mode_formats['fig'][self.mode]
        holomap_formats = self.mode_formats['holomap'][self.mode]

        if fmt in ['auto', None] and len(plot) == 1 and not plot.dynamic:
            fmt = fig_formats[0] if self.fig=='auto' else self.fig
        elif fmt is None:
            fmt = holomap_formats[0] if self.holomap=='auto' else self.holomap

        if fmt in self.widgets:
            plot = self.get_widget(plot, fmt)
            fmt = 'html'

        all_formats = set(fig_formats + holomap_formats)
        if fmt not in all_formats:
            raise Exception("Format %r not supported by mode %r. Allowed formats: %r"
                            % (fmt, self.mode, fig_formats + holomap_formats))
        return plot, fmt


    def __call__(self, obj, fmt=None):
        """
        Render the supplied HoloViews component or plot instance using
        the appropriate backend. The output is not a file format but a
        suitable, in-memory byte stream together with any suitable
        metadata.
        """
        plot, fmt =  self._validate(obj, fmt)
        if plot is None: return
        # [Backend specific code goes here]

        # Example of the return format where the first value is the rendered data.
        return None, {'file-ext':fmt, 'mime_type':MIME_TYPES[fmt]}


    def html(self, obj, fmt=None, css=None):
        """
        Renders plot or data structure and wraps the output in HTML.
        """
        plot, fmt =  self._validate(obj, fmt)
        figdata, _ = self(plot, fmt)

        if fmt in ['html', 'json']:
            return figdata
        else:
            if fmt == 'svg':
                figdata = figdata.encode("utf-8")
            elif fmt == 'pdf' and 'height' not in css:
                w,h = self.get_size(plot)
                css['height'] = '%dpx' % (h*self.dpi*1.15)

        if css is None: css = self.css
        if isinstance(css, dict):
            css = '; '.join("%s: %s" % (k, v) for k, v in css.items())
        else:
            raise ValueError("CSS must be supplied as Python dictionary")

        b64 = base64.b64encode(figdata).decode("utf-8")
        (mime_type, tag) = MIME_TYPES[fmt], HTML_TAGS[fmt]
        src = HTML_TAGS['base64'].format(mime_type=mime_type, b64=b64)
        return tag.format(src=src, mime_type=mime_type, css=css)


    def static_html(self, obj, fmt=None, template=None):
        """
        Generates a static HTML with the rendered object in the
        supplied format. Allows supplying a template formatting string
        with fields to interpolate 'js', 'css' and the main 'html'.
        """
        cls_type = type(self)

        css_html, js_html = '', ''
        js, css = self.embed_assets()
        for url in self.js_dependencies:
            js_html += '<script src="%s" type="text/javascript"></script>' % url
        js_html += '<script type="text/javascript">%s</script>' % js

        for url in self.css_dependencies:
            css_html += '<link rel="stylesheet" href="%s">' % url
        css_html += '<style>%s</style>' % css

        if template is None: template = static_template

        html = self.html(obj, fmt)
        return template.format(js=js_html, css=css_html, html=html)


    @bothmethod
    def get_widget(self_or_cls, plot, widget_type, **kwargs):
        if not isinstance(plot, Plot):
            plot = self_or_cls.get_plot(plot)
        dynamic = plot.dynamic
        if widget_type == 'auto':
            isuniform = plot.uniform
            if not isuniform:
                widget_type = 'scrubber'
            else:
                widget_type = 'widgets'

            if dynamic == 'open': widget_type = 'scrubber'
            if dynamic == 'closed': widget_type = 'widgets'
        elif widget_type == 'widgets' and dynamic == 'open':
            raise ValueError('Selection widgets not supported in dynamic open mode')
        elif widget_type == 'scrubber' and dynamic == 'closed':
            raise ValueError('Scrubber widget not supported in dynamic closed mode')
        embed = self_or_cls.widget_mode == 'embed'

        if widget_type in [None, 'auto']:
            widget_type = holomap_formats[0] if self_or_cls.holomap=='auto' else self_or_cls.holomap

        widget_cls = self_or_cls.widgets[widget_type]
        return widget_cls(plot, renderer=self_or_cls, embed=embed, **kwargs)


    @bothmethod
    def export_widgets(self_or_cls, obj, filename, fmt=None, template=None,
                       json=False, json_path=''):
        """
        Render and export object as a widget to a static HTML
        file. Allows supplying a custom template formatting string
        with fields to interpolate 'js', 'css' and the main 'html'
        containing the widget. Also provides options to export widget
        data to a json file in the supplied json_path (defaults to
        current path).
        """
        if fmt not in self_or_cls.widgets.keys()+['auto', None]:
            raise ValueError("Renderer.export_widget may only export "
                             "registered widget types.")

        filedir = os.path.dirname(filename)
        current_path = os.getcwd()
        html_path = os.path.abspath(filedir)
        rel_path = os.path.relpath(html_path, current_path)

        if not isinstance(obj, NdWidget):
            kwargs = dict(export_json=json)
            kwargs['json_path'] = os.path.join(rel_path, json_path)
            kwargs['json_relpath'] = json_path
            widget = self_or_cls.get_widget(obj, fmt, **kwargs)
        else:
            widget = obj

        html = self_or_cls.static_html(widget, fmt, template)
        if isinstance(filename, BytesIO):
            filename.write(data)
            filename.seek(0)
        else:
            with open(filename, 'w') as f:
                f.write(html)


    @classmethod
    def plotting_class(cls, obj):
        """
        Given an object or Element class, return the suitable plotting
        class needed to render it with the current renderer.
        """
        if isinstance(obj, AdjointLayout) or obj is AdjointLayout:
            obj  = Layout
        if isinstance(obj, type):
            element_type = obj
        else:
            element_type = obj.type if isinstance(obj, HoloMap) else type(obj)
        try:
            plotclass = Store.registry[cls.backend][element_type]
        except KeyError:
            raise Exception("No corresponding plot type found for %r" % type(obj))
        return plotclass


    @classmethod
    def embed_assets(cls):
        """
        Returns JS and CSS and for embedding of widgets.
        """
        # Get all the widgets and find the set of required js widget files
        widgets = [wdgt for cls in Renderer.__subclasses__()
                   for wdgt in cls.widgets.values()]
        css = list({wdgt.css for wdgt in widgets})
        basejs = list({wdgt.basejs for wdgt in widgets})
        extensionjs = list({wdgt.extensionjs for wdgt in widgets})

        # Join all the js widget code into one string
        path = os.path.dirname(os.path.abspath(__file__))
        widgetjs = '\n'.join(open(find_file(path, f), 'r').read()
                             for f in basejs + extensionjs
                             if f is not None )
        widgetcss = '\n'.join(open(find_file(path, f), 'r').read()
                              for f in css if f is not None)
        return widgetjs, widgetcss


    @classmethod
    def plot_options(cls, obj, percent_size):
        """
        Given an object and a percentage size (as supplied by the
        %output magic) return all the appropriate plot options that
        would be used to instantiate a plot class for that element.

        Default plot sizes at the plotting class level should be taken
        into account.
        """
        raise NotImplementedError


    @bothmethod
    def save(self_or_cls, obj, basename, fmt='auto', key={}, info={}, options=None, **kwargs):
        """
        Save a HoloViews object to file, either using an explicitly
        supplied format or to the appropriate default.
        """
        if info or key:
            raise Exception('MPLRenderer does not support saving metadata to file.')

        plot = self_or_cls.get_plot(obj)
        if (fmt in self_or_cls.widgets.keys()+['auto']) and len(plot) > 1:
            with StoreOptions.options(obj, options, **kwargs):
                self_or_cls.export_widgets(plot, basename+'.html', fmt)
            return

        with StoreOptions.options(obj, options, **kwargs):
            rendered = self_or_cls(obj, fmt)
        if rendered is None: return
        (data, info) = rendered
        if isinstance(basename, BytesIO):
            basename.write(data)
            basename.seek(0)
        else:
            encoded = self_or_cls.encode(rendered)
            filename ='%s.%s' % (basename, info['file-ext'])
            with open(filename, 'wb') as f:
                f.write(encoded)


    @bothmethod
    def get_size(self_or_cls, plot):
        """
        Return the display size associated with a plot before
        rendering to any particular format. Used to generate
        appropriate HTML display.

        Returns a tuple of (width, height) in pixels.
        """
        raise NotImplementedError

    @classmethod
    @contextmanager
    def state(cls):
        """
        Context manager to handle global state for a backend,
        allowing Plot classes to temporarily override that state.
        """
        yield


    @classmethod
    def validate(cls, options):
        """
        Validate an options dictionary for the renderer.
        """
        return options


    @classmethod
    def load_nb(cls):
        """
        Loads any resources required for display of plots
        in the Jupyter notebook
        """<|MERGE_RESOLUTION|>--- conflicted
+++ resolved
@@ -140,8 +140,6 @@
         if not isinstance(obj, Plot) and not displayable(obj):
             obj = collate(obj)
 
-<<<<<<< HEAD
-=======
         fig_formats = self.mode_formats['fig'][self.mode]
         holomap_formats = self.mode_formats['holomap'][self.mode]
 
@@ -153,7 +151,6 @@
             else:
                 next(dmap)
 
->>>>>>> 1364c67d
         if not isinstance(obj, Plot):
             obj = Layout.from_values(obj) if isinstance(obj, AdjointLayout) else obj
             plot_opts = self_or_cls.plot_options(obj, self_or_cls.size)
