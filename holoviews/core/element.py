import operator
import inspect

from itertools import groupby
from numbers import Number
import numpy as np

import param

from .dimension import Dimension, Dimensioned, ViewableElement
from .layout import Composable, Layout, AdjointLayout, NdLayout
from .ndmapping import OrderedDict, UniformNdMapping, NdMapping, item_check
from .overlay import Overlayable, NdOverlay, Overlay, CompositeOverlay
from .spaces import HoloMap, GridSpace
from .tree import AttrTree
from .util import sanitize_identifier

class Element(ViewableElement, Composable, Overlayable):
    """
    Element is the baseclass for all ViewableElement types, with an x- and
    y-dimension. Subclasses should define the data storage in the
    constructor, as well as methods and properties, which define how
    the data maps onto the x- and y- and value dimensions.
    """

    group = param.String(default='Element', constant=True)

    def hist(self, dimension=None, num_bins=20, bin_range=None,
             adjoin=True, individually=True, **kwargs):
        """
        The hist method generates a histogram to be adjoined to the
        Element in an AdjointLayout. By default the histogram is
        computed along the first value dimension of the Element,
        however any dimension may be selected. The number of bins and
        the bin_ranges and any kwargs to be passed to the histogram
        operation may also be supplied.
        """
        from ..operation import histogram
        if not isinstance(dimension, list): dimension = [dimension]
        hists = []
        for idx, d in enumerate(dimension[::-1]):
            hist = histogram(self, num_bins=num_bins, bin_range=bin_range,
                             adjoin=False, individually=individually,
                             dimension=d, **kwargs)
            hists.append(hist)
        if adjoin:
            layout = self
            for didx in range(len(dimension)):
                layout = layout << hists[didx]
        elif len(dimension) > 1:
            layout = Layout(hists)
        else:
            layout = hists[0]
        return layout

    #======================#
    # Subclassable methods #
    #======================#

    def __init__(self, data, **params):
        convert = isinstance(data, Element)
        if convert:
            params = dict(data.get_param_values(onlychanged=True),
                          **params)
            element = data
            data = []
        super(Element, self).__init__(data, **params)
        if convert:
            self.data = self._convert_element(element)


    def _convert_element(self, element):
        type_str = self.__class__.__name__
        type_name = type_str.lower()
        table = element.table()
        conversion = getattr(table.to, type_name)
        if conversion is None:
            return element
        try:
            converted = conversion(self._cached_index_names,
                                   self._cached_value_names)
        except:
            raise
        return converted.data


    def __getitem__(self, key):
        if key is ():
            return self
        else:
            raise NotImplementedError("%s currently does not support getitem" %
                                      type(self).__name__)


    @classmethod
    def collapse_data(cls, data, function=None, **kwargs):
        """
        Class method to collapse a list of data matching the
        data format of the Element type. By implementing this
        method HoloMap can collapse multiple Elements of the
        same type. The kwargs are passed to the collapse
        function. The collapse function must support the numpy
        style axis selection. Valid function include:
        np.mean, np.sum, np.product, np.std,
        scipy.stats.kurtosis etc.
        """
        raise NotImplementedError("Collapsing not implemented for %s." % cls.__name__)


    def closest(self, coords):
        """
        Class method that returns the exact keys for a given list of
        coordinates. The supplied bounds defines the extent within
        which the samples are drawn and the optional shape argument is
        the shape of the numpy array (typically the shape of the .data
        attribute) when applicable.
        """
        return coords


    def sample(self, samples=[], **sample_values):
        """
        Base class signature to demonstrate API for sampling Elements.
        To sample an Element supply either a list of sampels or keyword
        arguments, where the key should match an existing key dimension
        on the Element.
        """
        raise NotImplementedError


    def reduce(self, dimensions=[], function=None, **reduce_map):
        """
        Base class signature to demonstrate API for reducing Elements,
        using some reduce function, e.g. np.mean, which is applied
        along a particular Dimension. The dimensions and reduce functions
        should be passed as keyword arguments or as a list of dimensions
        and a single function.
        """
        raise NotImplementedError


    def _reduce_map(self, dimensions, function, reduce_map):
        dimensions = self._valid_dimensions(dimensions)
        if dimensions and reduce_map:
            raise Exception("Pass reduced dimensions either as an argument"
                            "or as part of the kwargs not both.")
        elif dimensions:
            reduce_map = {d: function for d in dimensions}
        elif not reduce_map:
            reduce_map = {d: function for d in self._cached_index_names}
        sanitized = {sanitize_identifier(kd): kd
                     for kd in self._cached_index_names}
        return {sanitized.get(d, d): fn for d, fn in reduce_map.items()}


    def table(self, **kwargs):
        """
        This method transforms any ViewableElement type into a Table
        as long as it implements a dimension_values method.
        """
        from ..element import Table
        keys = zip(*[self.dimension_values(dim.name)
                 for dim in self.kdims])
        values = zip(*[self.dimension_values(dim.name)
                       for dim in self.vdims])
        kwargs = {'label': self.label
                  for k, v in self.get_param_values(onlychanged=True)
                  if k in ['group', 'label']}
        params = dict(kdims=self.kdims,
                      vdims=self.vdims,
                      label=self.label)
        if not self.params()['group'].default == self.group:
            params['group'] = self.group
        if not keys: keys = [()]*len(values)
        if not values: [()]*len(keys)
        return Table(zip(keys, values), **dict(params, **kwargs))


    def dframe(self):
        import pandas
        column_names = self.dimensions(label=True)
        dim_vals = np.vstack([self.dimension_values(dim) for dim in column_names]).T
        return pandas.DataFrame(dim_vals, columns=column_names)



class Tabular(NdMapping):
    """
    Baseclass to give an NdMapping objects an API to generate a
    table representation.
    """

    __abstract = True

    @property
    def rows(self):
        return len(self.data) + 1

    @property
    def cols(self):
        return self.ndims + max([1, len(self.vdims)])


    def pprint_cell(self, row, col):
        """
        Get the formatted cell value for the given row and column indices.
        """
        ndims = self.ndims
        if col >= self.cols:
            raise Exception("Maximum column index is %d" % self.cols-1)
        elif row >= self.rows:
            raise Exception("Maximum row index is %d" % self.rows-1)
        elif row == 0:
            if col >= ndims:
                if self.vdims:
                    return str(self.vdims[col - ndims])
                else:
                    return ''
            return str(self.kdims[col])
        else:
            dim = self.get_dimension(col)
            if col >= ndims:
                row_values = self.values()[row-1]
                if self.vdims:
                    val = row_values[col - ndims]
                else:
                    val = row_values
            else:
                row_data = list(self.data.keys())[row-1]
                val = row_data[col]
            return dim.pprint_value(val)


    def cell_type(self, row, col):
        """
        Returns the cell type given a row and column index. The common
        basic cell types are 'data' and 'heading'.
        """
        return 'heading' if row == 0 else 'data'



class Element2D(Element):

    extents = param.Tuple(default=(None, None, None, None),
                          doc="""Allows overriding the extents
              of the Element in 2D space defined as four-tuple
              defining the (left, bottom, right and top) edges.""")


class NdElement(Element, Tabular):
    """
    An NdElement is an Element that stores the contained data as
    an NdMapping. In addition to the usual multi-dimensional keys
    of NdMappings, NdElements also support multi-dimensional
    values. The values held in a multi-valued NdElement are tuples,
    where each component of the tuple maps to a column as described
    by the value dimensions parameter.

    In other words, the data of a NdElement are partitioned into two
    groups: the columns based on the key and the value columns that
    contain the components of the value tuple.

    One feature of NdElements is that they support an additional level of
    index over NdMappings: the last index may be a column name or a
    slice over the column names (using alphanumeric ordering).
    """

    group = param.String(default='NdElement', constant=True, doc="""
         The group is used to describe the NdElement.""")

    vdims = param.List(default=[Dimension('Data')], doc="""
        The dimension description(s) of the values held in data tuples
        that map to the value columns of the table.

        Note: String values may be supplied in the constructor which
        will then be promoted to Dimension objects.""")

    _deep_indexable = False

    def __init__(self, data=None, **params):
        if isinstance(data, Element):
            data = data.table()
        elif isinstance(data, list) and all(np.isscalar(el) for el in data):
            data = OrderedDict(list(((k,), v) for k, v in enumerate(data)))
        super(NdElement, self).__init__(data, **params)


    def _convert_element(self, element):
        if isinstance(element, NdElement):
            return element.data
        if isinstance(element, Element):
            return element.table().data
        else: return element


    def reindex(self, kdims=None, vdims=None, force=False):
        """
        Create a new object with a re-ordered set of dimensions.
        Allows converting key dimensions to value dimensions
        and vice versa.
        """
        if vdims is None:
            if kdims is None:
                return super(NdElement, self).reindex(force=force)
            else:
                vdims = self._cached_value_names
        elif kdims is None:
            kdims = [d for d in (self._cached_index_names + self._cached_value_names)
                     if d not in vdims]
        key_dims = [self.get_dimension(k) for k in kdims]
        val_dims = [self.get_dimension(v) for v in vdims]
        kidxs = [(i, k in self._cached_index_names, self.get_dimension_index(k))
                  for i, k in enumerate(kdims)]
        vidxs = [(i, v in self._cached_index_names, self.get_dimension_index(v))
                  for i, v in enumerate(vdims)]
        getter = operator.itemgetter(0)
        items = []
        for k, v in self.data.items():
            _, key = zip(*sorted(((i, k[idx] if iskey else v[idx-self.ndims])
                                  for i, iskey, idx in kidxs), key=getter))
            _, val = zip(*sorted(((i, k[idx] if iskey else v[idx-self.ndims])
                                  for i, iskey, idx in vidxs), key=getter))
            items.append((key, val))
        reindexed = self.clone(items, kdims=key_dims, vdims=val_dims)
        if not force and len(reindexed) != len(items):
            raise KeyError("Cannot reindex as not all resulting keys are unique.")
        return reindexed


    def _add_item(self, key, value, sort=True):
        value = (value,) if np.isscalar(value) else tuple(value)
        if len(value) != len(self.vdims):
            raise ValueError("%s values must match value dimensions"
                             % type(self).__name__)
        super(NdElement, self)._add_item(key, value, sort)


    def _filter_columns(self, index, col_names):
        "Returns the column names specified by index (which may be a slice)"
        if isinstance(index, slice):
            cols  = [col for col in sorted(col_names)]
            if index.start:
                cols = [col for col in cols if col > index.start]
            if index.stop:
                cols = [col for col in cols if col < index.stop]
            cols = cols[::index.step] if index.step else cols
        elif isinstance(index, (set, list)):
            nomatch = [val for val in index if val not in col_names]
            if nomatch:
                raise KeyError("No columns with dimension labels %r" % nomatch)
            cols = [col for col in col_names if col in index]
        elif index not in col_names:
            raise KeyError("No column with dimension label %r" % index)
        else:
            cols= [index]
        if cols==[]:
            raise KeyError("No columns selected in the given slice")
        return cols


    def _filter_data(self, subtable, vdims):
        """
        Filters value dimensions in the supplied NdElement data.
        """
        if isinstance(subtable, tuple): subtable = {(): subtable}
        col_names = self.dimensions('value', label=True)
        cols = self._filter_columns(vdims, col_names)
        indices = [col_names.index(col) for col in cols]
        vdims = [self.vdims[i] for i in indices]
        items = [(k, tuple(v[i] for i in indices))
                 for (k,v) in subtable.items()]
        if len(items) == 1:
            data = items[0][1]
            if len(vdims) == 1:
                return data[0]
            else:
                from ..element.tabular import ItemTable
                kwargs = {'label': self.label
                          for k, v in self.get_param_values(onlychanged=True)
                          if k in ['group', 'label']}
                data = list(zip(vdims, data))
                return ItemTable(data, **kwargs)
        else:
            return subtable.clone(items, vdims=vdims)


    def __getitem__(self, args):
        """
        In addition to usual NdMapping indexing, NdElements can be indexed
        by column name (or a slice over column names)
        """
        ndmap_index = args[:self.ndims] if isinstance(args, tuple) else args
        subtable = NdMapping.__getitem__(self, ndmap_index)

        if len(self.vdims) > 1 and not isinstance(subtable, NdElement):
            subtable = self.__class__([((), subtable)], label=self.label,
                                      kdims=[], vdims=self.vdims)

        # If subtable is not a slice return as reduced type
        if not isinstance(args, tuple): args = (args,)
        shallow = len(args) <= self.ndims
        slcs = any(isinstance(a, (slice, set)) for a in args[:self.ndims])
        if shallow and not (slcs or len(args) == 0):
            args = list(args) + [self.dimensions('value', True)]
        elif shallow:
            return subtable

        return self._filter_data(subtable, args[-1])


    def sample(self, samples=[]):
        """
        Allows sampling of the Table with a list of samples.
        """
        sample_data = OrderedDict()
        for sample in samples:
            sample_data[sample] = self[sample]
        return self.__class__(sample_data, **dict(self.get_param_values(onlychanged=True)))


    def reduce(self, dimensions=None, function=None, **reduce_map):
        """
        Allows collapsing the Table down by dimension by passing
        the dimension name and reduce_fn as kwargs. Reduces
        dimensionality of Table until only an ItemTable is left.
        """
        reduce_map = self._reduce_map(dimensions, function, reduce_map)

        dim_labels = self._cached_index_names
        reduced_table = self
        for reduce_fn, group in groupby(reduce_map.items(), lambda x: x[1]):
            dims = [dim for dim, _ in group]
            split_dims = [self.get_dimension(d) for d in dim_labels if d not in dims]
            if len(split_dims) and reduced_table.ndims > 1:
                split_map = reduced_table.groupby([d.name for d in split_dims], container_type=HoloMap,
                                                  group_type=self.__class__)
                reduced_table = self.clone(shared_data=False, kdims=split_dims)
                for k, table in split_map.items():
                    reduced = []
                    for vdim in self.vdims:
                        valtable = table.select(value=vdim.name) if len(self.vdims) > 1 else table
                        reduced.append(reduce_fn(valtable.data.values()))
                    reduced_table[k] = reduced
            else:
                reduced = tuple(reduce_fn(self.dimension_values(vdim.name))
                                for vdim in self.vdims)
                reduced_dims = [d for d in self.kdims if d.name not in reduce_map]
                params = dict(group=self.group) if self.group != type(self).__name__ else {}
                reduced_table = self.__class__([((), reduced)], label=self.label, kdims=reduced_dims,
                                               vdims=self.vdims, **params)
        return reduced_table


    def _item_check(self, dim_vals, data):
        if isinstance(data, tuple):
            for el in data:
                self._item_check(dim_vals, el)
            return
        super(NdElement, self)._item_check(dim_vals, data)


    @classmethod
    def collapse_data(cls, data, function, **kwargs):
        groups = zip(*[(np.array(values) for values in odict.values()) for odict in data])
        return OrderedDict((key, np.squeeze(function(np.dstack(group), axis=-1, **kwargs), 0)
                                  if group[0].shape[0] > 1 else
                                  function(np.concatenate(group), **kwargs))
                             for key, group in zip(data[0].keys(), groups))


    def dimension_values(self, dim):
        dim = self.get_dimension(dim).name
        if dim in self._cached_value_names:
            index = self._cached_value_names.index(dim)
            return [v[index] for v in self.data.values()]
        else:
            return NdMapping.dimension_values(self, dim)


    def dframe(self, value_label='data'):
        try:
            import pandas
        except ImportError:
            raise Exception("Cannot build a DataFrame without the pandas library.")
        labels = [d.name for d in self.dimensions()]
        return pandas.DataFrame(
            [dict(zip(labels, np.concatenate([np.array(k),v])))
             for (k, v) in self.data.items()])



class Element3D(Element2D):

    extents = param.Tuple(default=(None, None, None,
                                   None, None, None),
        doc="""Allows overriding the extents of the Element
               in 3D space defined as (xmin, ymin, zmin,
               xmax, ymax, zmax).""")


<<<<<<< HEAD

class HoloMap(UniformNdMapping):
    """
    A HoloMap can hold any number of DataLayers indexed by a list of
    dimension values. It also has a number of properties, which can find
    the x- and y-dimension limits and labels.
    """

    data_type = (ViewableElement, NdMapping, Layout)

    def overlay(self, dimensions, **kwargs):
        """
        Splits the UniformNdMapping along a specified number of dimensions and
        overlays items in the split out Maps.
        """
        dimensions = self._valid_dimensions(dimensions)
        if len(dimensions) == self.ndims:
            with item_check(False):
                return NdOverlay(self, **kwargs)
        else:
            dims = [d for d in self._cached_index_names
                    if d not in dimensions]
            return self.groupby(dims, group_type=NdOverlay, **kwargs)


    def grid(self, dimensions, **kwargs):
        """
        GridSpace takes a list of one or two dimensions, and lays out the containing
        Views along these axes in a GridSpace.
        """
        dimensions = self._valid_dimensions(dimensions)
        if len(dimensions) == self.ndims:
            with item_check(False):
                return GridSpace(self, **kwargs)
        return self.groupby(dimensions, container_type=GridSpace, **kwargs)


    def layout(self, dimensions, **kwargs):
        """
        GridSpace takes a list of one or two dimensions, and lays out the containing
        Views along these axes in a GridSpace.
        """
        dimensions = self._valid_dimensions(dimensions)
        if len(dimensions) == self.ndims:
            with item_check(False):
                return NdLayout(self, **kwargs)
        return self.groupby(dimensions, container_type=NdLayout, **kwargs)


    def split_overlays(self):
        """
        Given a UniformNdMapping of Overlays of N layers, split out the layers into
        N separate Maps.
        """
        if not issubclass(self.type, CompositeOverlay):
            return None, self.clone()

        item_maps = OrderedDict()
        for k, overlay in self.data.items():
            for key, el in overlay.items():
                if key not in item_maps:
                    item_maps[key] = [(k, el)]
                else:
                    item_maps[key].append((k, el))

        maps, keys = [], []
        for k, layermap in item_maps.items():
            maps.append(self.clone(layermap))
            keys.append(k)
        return keys, maps


    def _dimension_keys(self):
        """
        Helper for __mul__ that returns the list of keys together with
        the dimension labels.
        """
        return [tuple(zip(self._cached_index_names, [k] if self.ndims == 1 else k))
                for k in self.keys()]


    def __mul__(self, other):
        """
        The mul (*) operator implements overlaying of different Views.
        This method tries to intelligently overlay Maps with differing
        keys. If the UniformNdMapping is mulled with a simple
        ViewableElement each element in the UniformNdMapping is
        overlaid with the ViewableElement. If the element the
        UniformNdMapping is mulled with is another UniformNdMapping it
        will try to match up the dimensions, making sure that items
        with completely different dimensions aren't overlaid.
        """
        if isinstance(other, self.__class__):
            self_set = set(self._cached_index_names)
            other_set = set(other._cached_index_names)

            # Determine which is the subset, to generate list of keys and
            # dimension labels for the new view
            self_in_other = self_set.issubset(other_set)
            other_in_self = other_set.issubset(self_set)
            dimensions = self.kdims
            if self_in_other and other_in_self: # superset of each other
                super_keys = sorted(set(self._dimension_keys() + other._dimension_keys()))
            elif self_in_other: # self is superset
                dimensions = other.kdims
                super_keys = other._dimension_keys()
            elif other_in_self: # self is superset
                super_keys = self._dimension_keys()
            else: # neither is superset
                raise Exception('One set of keys needs to be a strict subset of the other.')

            items = []
            for dim_keys in super_keys:
                # Generate keys for both subset and superset and sort them by the dimension index.
                self_key = tuple(k for p, k in sorted(
                    [(self.get_dimension_index(dim), v) for dim, v in dim_keys
                     if dim in self._cached_index_names]))
                other_key = tuple(k for p, k in sorted(
                    [(other.get_dimension_index(dim), v) for dim, v in dim_keys
                     if dim in other._cached_index_names]))
                new_key = self_key if other_in_self else other_key
                # Append SheetOverlay of combined items
                if (self_key in self) and (other_key in other):
                    items.append((new_key, self[self_key] * other[other_key]))
                elif self_key in self:
                    items.append((new_key, self[self_key] * other.empty_element))
                else:
                    items.append((new_key, self.empty_element * other[other_key]))
            return self.clone(items, kdims=dimensions, label=self._label, group=self._group)
        elif isinstance(other, self.data_type):
            items = [(k, v * other) for (k, v) in self.data.items()]
            return self.clone(items, label=self._label, group=self._group)
        else:
            raise Exception("Can only overlay with {data} or {vmap}.".format(
                data=self.data_type, vmap=self.__class__.__name__))


    def __add__(self, obj):
        return Layout.from_values(self) + Layout.from_values(obj)


    def __lshift__(self, other):
        if isinstance(other, (ViewableElement, UniformNdMapping)):
            return AdjointLayout([self, other])
        elif isinstance(other, AdjointLayout):
            return AdjointLayout(other.data+[self])
        else:
            raise TypeError('Cannot append {0} to a AdjointLayout'.format(type(other).__name__))


    def collate(self, merge_type=None, drop=[], drop_constant=False):
        """
        Collation allows collapsing nested HoloMaps by merging
        their dimensions. In the simple case a HoloMap containing
        other HoloMaps can easily be joined in this way. However
        collation is particularly useful when the objects being
        joined are deeply nested, e.g. you want to join multiple
        Layouts recorded at different times, collation will return
        one Layout containing HoloMaps indexed by Time. Changing
        the merge_type will allow merging the outer Dimension
        into any other UniformNdMapping type.

        Specific dimensions may be dropped if they are redundant
        by supplying them in a list. Enabling drop_constant allows
        ignoring any non-varying dimensions during collation.
        """
        merge_type=merge_type if merge_type else self.__class__
        return Collator(self, merge_type=merge_type, drop=drop,
                        drop_constant=drop_constant)()


    def collapse(self, dimensions=None, function=None, **kwargs):
        """
        Allows collapsing one of any number of key dimensions
        on the HoloMap. Homogenous Elements may be collapsed by
        supplying a function, inhomogenous elements are merged.
        """
        from .operation import MapOperation
        if not dimensions:
            dimensions = self._cached_index_names
        if self.ndims > 1 and len(dimensions) != self.ndims:
            groups = self.groupby([dim for dim in self._cached_index_names
                                   if dim not in dimensions])
        else:
            [self.get_dimension(dim) for dim in dimensions]
            groups = HoloMap([(0, self)])
        collapsed = groups.clone(shared_data=False)
        for key, group in groups.items():
            if isinstance(function, MapOperation):
                collapsed[key] = function(group, **kwargs)
            else:
                data = group.type.collapse_data([el.data for el in group], function, **kwargs)
                collapsed[key] = group.last.clone(data)
        return collapsed if self.ndims > 1 else collapsed.last


    def sample(self, samples=[], bounds=None, **sample_values):
        """
        Sample each Element in the UniformNdMapping by passing either a list of
        samples or a tuple specifying the number of regularly spaced
        samples per dimension. Alternatively, a single sample may be
        requested using dimension-value pairs. Optionally, the bounds
        argument can be used to specify the bounding extent from which
        the coordinates are to regularly sampled. Regular sampling
        assumes homogenous and regularly sampled data.

        For 1D sampling, the shape is simply as the desired number of
        samples (and not a tuple). The bounds format for 1D sampling
        is the tuple (lower, upper) and the tuple (left, bottom,
        right, top) for 2D sampling.
        """
        dims = self.last.ndims
        if isinstance(samples, tuple) or np.isscalar(samples):
            if dims == 1:
                xlim = self.last.range(0)
                lower, upper = (xlim[0], xlim[1]) if bounds is None else bounds
                edges = np.linspace(lower, upper, samples+1)
                linsamples = [(l+u)/2.0 for l,u in zip(edges[:-1], edges[1:])]
            elif dims == 2:
                (rows, cols) = samples
                if bounds:
                    (l,b,r,t) = bounds
                else:
                    l, r = self.last.range(0)
                    b, t = self.last.range(1)

                xedges = np.linspace(l, r, cols+1)
                yedges = np.linspace(b, t, rows+1)
                xsamples = [(lx+ux)/2.0 for lx,ux in zip(xedges[:-1], xedges[1:])]
                ysamples = [(ly+uy)/2.0 for ly,uy in zip(yedges[:-1], yedges[1:])]

                X,Y = np.meshgrid(xsamples, ysamples)
                linsamples = zip(X.flat, Y.flat)
            else:
                raise NotImplementedError("Regular sampling not implented"
                                          "for high-dimensional Views.")

            samples = set(self.last.closest(linsamples))

        sampled = self.clone([(k, view.sample(samples, **sample_values))
                              for k, view in self.data.items()])
        return sampled.table()


    def reduce(self, dimensions=None, function=None, **reduce_map):
        """
        Reduce each Element in the HoloMap using a function supplied
        via the kwargs, where the keyword has to match a particular
        dimension in the Elements.
        """
        reduced_items = [(k, v.reduce(dimensions, function, **reduce_map))
                         for k, v in self.items()]
        return self.clone(reduced_items).table()


    def relabel(self, label=None, group=None, depth=1):
        # Identical to standard relabel method except for default depth of 1
        return super(HoloMap, self).relabel(label=label, group=group, depth=depth)


    @property
    def empty_element(self):
        return self._type(None)


    def hist(self, num_bins=20, bin_range=None, adjoin=True, individually=True, **kwargs):
        histmap = self.clone(shared_data=False)

        if individually:
            map_range = None
        else:
            if 'dimension' not in kwargs:
                raise Exception("Please supply the dimension to compute a histogram for.")
            map_range = self.range(kwargs['dimension'])
        bin_range = map_range if bin_range is None else bin_range
        style_prefix = 'Custom[<' + self.name + '>]_'
        if issubclass(self.type, (NdOverlay, Overlay)) and 'index' not in kwargs:
            kwargs['index'] = 0
        for k, v in self.data.items():
            histmap[k] = v.hist(adjoin=False, bin_range=bin_range,
                                individually=individually, num_bins=num_bins,
                                style_prefix=style_prefix, **kwargs)

        if adjoin and issubclass(self.type, (NdOverlay, Overlay)):
            layout = (self << histmap)
            layout.main_layer = kwargs['index']
            return layout

        return (self << histmap) if adjoin else histmap


class DynamicMap(HoloMap):
    """
    A DynamicMap is a type of HoloMap where the elements are
    dynamically generated by a generator or callable. A DynamicMap
    supports two different interval modes 'closed' where the limits of
    the parameter space is known ahead of time (as declared by the
    ranges on the key dimensions) or 'open' which allows the continual
    generation of elements (e.g as data output by a simulator over an
    unbounded simulated time dimension).

    Open mode is defined by code using the next() interface (iterators
    and generators) whereas closed mode is supported by callable
    interfaces.
    """

    gen = param.Parameter(doc="""
      The generator of the elements in the DynamicMap. In the simplest
      case, this can be anything supporting next() such as a Python
      generator or iterator:

        (Image(np.random.rand(25,25)) for i in range(10))

      Objects with the next() interface may only be used in 'open'
      mode as they accept no arguments. As the above example returns
      only returns element, the key dimension is a simple integer
      counter.

      If an integer counter is not appropriate, the generator may
      return keys together with the elements as follows:

        ((i, Image(i*np.random.rand(25,25))) for i in np.linspace(0,1,10))

      To support 'closed' mode, the output element must be a callable
      that accepts the requested key..

      Note that in 'closed' mode only the element is to be returned as
      the key is already known and that the callable is expected to be
      a function in the mathematical sense; a particular key should
      map to a unique element output.

      In 'both' mode, both the next() and callable interfaces must be
      supported.
      """)

    interval = param.ObjectSelector(default='open',
                                    objects=['open', 'closed', 'both'], doc="""
       Whether the dynamic map operates on a closed interval (requests
       to the supplied function are guaranteed to be within a known,
       finite interval) or an open interval (for instance for a
       simulation that can may run for an unknown length of time).""")


    cache_size = param.Integer(default=10, doc="""
       The number of entries to cache for fast access. This is an LRU
       cache where the least recently used item is overwritten once
       the cache is full.""")

    def __init__(self, initial_items=None, **params):

        item_types = (list, dict, OrderedDict)
        initial_items = initial_items if isinstance(initial_items, item_types) else []
        super(DynamicMap, self).__init__(initial_items, **params)

        if self.gen is None:
            raise Exception("A generator or generator function must be "
                            "supplied to declare a DynamicMap")

        self.counter = 0 if self.interval == 'open' else None

        if self.interval == 'closed':
            for kdim in self.kdims:
                if None in kdim.range:
                    raise Exception("In closed interval mode all key "
                                    "dimensions ranges need specified ranges")

    def clone(self, data=None, shared_data=True, *args, **overrides):
        """
        Overrides Dimensioned clone to avoid checking items if data
        is unchanged.
        """
        return super(UniformNdMapping, self).clone(data, shared_data,
                                                   *args, **overrides)


    def reset(self):
        """
        Clear the cache and reset the counter to zero.
        """
        self.counter = 0 if self.interval == 'open' else None
        self.data = OrderedDict()


    def __getitem__(self, key):
        """
        Return an element for any key chosen key (in 'closed mode') or
        for a previously generated key that is still in the cache
        ('open mode')
        """
        try:
            return super(DynamicMap,self).__getitem__(key)
        except KeyError as e:
            if self.interval == 'open':
                raise KeyError(str(e) + " Note: Cannot index outside "
                               "available cache in open interval mode.")
        val = self.gen(key)
        self.data[key if isinstance(key, tuple) else (key,) ] = val
        return val


    def next(self):
        """
        Interface for 'open' mode that mirrors the next() interface of
        the supplied generator or iterator. Both a key and element are
        required (if no key is explicitly supplied, the counter is
        used instead).
        """
        if self.interval == 'closed':
            raise Exception("The next() method should only be called in open interval mode.")

        retval = self.gen.next()
        (key, val) = (retval if isinstance(retval, tuple)
                      and len(retval) ==2 else (self.counter, retval))

        key = key if isinstance(key, tuple) else (key,)
        if len(key) != len(self.key_dimensions):
            raise Exception("Generated key does not match the number of key dimensions")

        self.data[key] = val
        self.counter += 1
        return val

    def __iter__(self):
        return self if self.interval=='open' else iter(list(self.values()))


class GridSpace(UniformNdMapping):
    """
    Grids are distinct from Layouts as they ensure all contained
    elements to be of the same type. Unlike Layouts, which have
    integer keys, Grids usually have floating point keys, which
    correspond to a grid sampling in some two-dimensional space. This
    two-dimensional space may have to arbitrary dimensions, e.g. for
    2D parameter spaces.
    """

    # NOTE: If further composite types supporting Overlaying and Layout these
    #       classes may be moved to core/composite.py

    kdims = param.List(default=[Dimension(name="X"), Dimension(name="Y")],
                       bounds=(1,2))

    def __init__(self, initial_items=None, **params):
        super(GridSpace, self).__init__(initial_items, **params)
        if self.ndims > 2:
            raise Exception('Grids can have no more than two dimensions.')


    def __mul__(self, other):
        if isinstance(other, GridSpace):
            if set(self.keys()) != set(other.keys()):
                raise KeyError("Can only overlay two ParameterGrids if their keys match")
            zipped = zip(self.keys(), self.values(), other.values())
            overlayed_items = [(k, el1 * el2) for (k, el1, el2) in zipped]
            return self.clone(overlayed_items)
        elif isinstance(other, UniformNdMapping) and len(other) == 1:
            view = other.last
        elif isinstance(other, UniformNdMapping) and len(other) != 1:
            raise Exception("Can only overlay with HoloMap of length 1")
        else:
            view = other

        overlayed_items = [(k, el * view) for k, el in self.items()]
        return self.clone(overlayed_items)


    def __lshift__(self, other):
        if isinstance(other, (ViewableElement, UniformNdMapping)):
            return AdjointLayout([self, other])
        elif isinstance(other, AdjointLayout):
            return AdjointLayout(other.data+[self])
        else:
            raise TypeError('Cannot append {0} to a AdjointLayout'.format(type(other).__name__))


    def _transform_indices(self, key):
        """
        Transforms indices by snapping to the closest value if
        values are numeric, otherwise applies no transformation.
        """
        ndims = self.ndims
        if all(not isinstance(el, slice) for el in key):
            dim_inds = []
            for dim in self._cached_index_names:
                dim_type = self.get_dimension_type(dim)
                if isinstance(dim_type, type) and issubclass(dim_type, Number):
                    dim_inds.append(self.get_dimension_index(dim))
            str_keys = iter(key[i] for i in range(self.ndims)
                            if i not in dim_inds)
            num_keys = []
            if len(dim_inds):
                keys = list({tuple(k[i] if ndims > 1 else k for i in dim_inds)
                             for k in self.keys()})
                q = np.array([tuple(key[i] if ndims > 1 else key for i in dim_inds)])
                idx = np.argmin([np.inner(q - np.array(x), q - np.array(x))
                                 if len(dim_inds) == 2 else np.abs(q-x)
                                     for x in keys])
                num_keys = iter(keys[idx])
            key = tuple(next(num_keys) if i in dim_inds else next(str_keys)
                        for i in range(self.ndims))
        elif any(not isinstance(el, slice) for el in key):
            index_inds = [idx for idx, el in enumerate(key)
                         if not isinstance(el, (slice, str))]
            if len(index_inds):
                index_ind = index_inds[0]
                dim_keys = np.array([k[index_ind] for k in self.keys()])
                snapped_val = dim_keys[np.argmin(np.abs(dim_keys-key[index_ind]))]
                key = list(key)
                key[index_ind] = snapped_val
                key = tuple(key)
        return key


    def keys(self, full_grid=False):
        """
        Returns a complete set of keys on a GridSpace, even when GridSpace isn't fully
        populated. This makes it easier to identify missing elements in the
        GridSpace.
        """
        keys = super(GridSpace, self).keys()
        if self.ndims == 1 or not full_grid:
            return keys
        dim1_keys = sorted(set(k[0] for k in keys))
        dim2_keys = sorted(set(k[1] for k in keys))
        return [(d1, d2) for d1 in dim1_keys for d2 in dim2_keys]


    @property
    def last(self):
        """
        The last of a GridSpace is another GridSpace
        constituted of the last of the individual elements. To access
        the elements by their X,Y position, either index the position
        directly or use the items() method.
        """
        if self.type == HoloMap:
            last_items = [(k, v.last if isinstance(v, HoloMap) else v)
                          for (k, v) in self.data.items()]
        else:
            last_items = self.data
        return self.clone(last_items)


    def __len__(self):
        """
        The maximum depth of all the elements. Matches the semantics
        of __len__ used by Maps. For the total number of elements,
        count the full set of keys.
        """
        return max([(len(v) if hasattr(v, '__len__') else 1) for v in self.values()] + [0])


    def __add__(self, obj):
        return Layout.from_values(self) + Layout.from_values(obj)


    @property
    def shape(self):
        keys = self.keys()
        if self.ndims == 1:
            return (len(keys), 1)
        return len(set(k[0] for k in keys)), len(set(k[1] for k in keys))


=======
>>>>>>> 917eaa2c
class Collator(NdElement):
    """
    Collator is an NdMapping type which can merge any number
    of HoloViews components with whatever level of nesting
    by inserting the Collators key dimensions on the HoloMaps.
    If the items in the Collator do not contain HoloMaps
    they will be created. Collator also supports filtering
    of Tree structures and dropping of constant dimensions.
    """

    drop = param.List(default=[], doc="""
        List of dimensions to drop when collating data, specified
        as strings.""")

    drop_constant = param.Boolean(default=False, doc="""
        Whether to demote any non-varying key dimensions to
        constant dimensions.""")

    filters = param.List(default=[], doc="""
        List of paths to drop when collating data, specified
        as strings or tuples.""")

    group = param.String(default='Collator')


    progress_bar = param.Parameter(default=None, doc="""
         The progress bar instance used to report progress. Set to
         None to disable progress bars.""")

    merge_type = param.ClassSelector(class_=NdMapping, default=HoloMap,
                                     is_instance=False,instantiate=False)

    value_transform = param.Callable(default=None, doc="""
        If supplied the function will be applied on each Collator
        value during collation. This may be used to apply an operation
        to the data or load references from disk before they are collated
        into a displayable HoloViews object.""")

    vdims = param.List(default=[], doc="""
         Collator operates on HoloViews objects, if vdims are specified
         a value_transform function must also be supplied.""")

    _deep_indexable = False
    _auxiliary_component = False

    _nest_order = {HoloMap: ViewableElement,
                   GridSpace: (HoloMap, CompositeOverlay, ViewableElement),
                   NdLayout: (GridSpace, HoloMap, ViewableElement),
                   NdOverlay: Element}

    def __call__(self):
        """
        Filter each Layout in the Collator with the supplied
        path_filters. If merge is set to True all Layouts are
        merged, otherwise an NdMapping containing all the
        Layouts is returned. Optionally a list of dimensions
        to be ignored can be supplied.
        """
        constant_dims = self.static_dimensions
        ndmapping = NdMapping(kdims=self.kdims)

        num_elements = len(self)
        for idx, (key, data) in enumerate(self.data.items()):
            if isinstance(data, AttrTree):
                data = data.filter(self.filters)
            if len(self.vdims):
                vargs = dict(zip(self.dimensions('value', label=True), data))
                data = self.value_transform(vargs)
            if not isinstance(data, Dimensioned):
                raise ValueError("Collator values must be Dimensioned objects "
                                 "before collation.")

            dim_keys = zip(self._cached_index_names, key)
            varying_keys = [(d, k) for d, k in dim_keys if not self.drop_constant or
                            (d not in constant_dims and d not in self.drop)]
            constant_keys = [(d if isinstance(d, Dimension) else Dimension(d), k)
                             for d, k in dim_keys if d in constant_dims
                             and d not in self.drop and self.drop_constant]
            if varying_keys or constant_keys:
                data = self._add_dimensions(data, varying_keys,
                                            dict(constant_keys))
            ndmapping[key] = data
            if self.progress_bar is not None:
                self.progress_bar(float(idx+1)/num_elements*100)

        components = ndmapping.values()
        accumulator = ndmapping.last.clone(components[0].data)
        for component in components:
            accumulator.update(component)
        return accumulator


    def _add_item(self, key, value, sort=True):
        Tabular._add_item(self, key, value, sort)


    @property
    def static_dimensions(self):
        """
        Return all constant dimensions.
        """
        dimensions = []
        for dim in self.kdims:
            if len(set(self.dimension_values(dim.name))) == 1:
                dimensions.append(dim)
        return dimensions


    def _add_dimensions(self, item, dims, constant_keys):
        """
        Recursively descend through an Layout and NdMapping objects
        in order to add the supplied dimension values to all contained
        HoloMaps.
        """
        if isinstance(item, Layout):
            item.fixed = False

        dim_vals = [(dim, val) for dim, val in dims[::-1]
                    if dim not in self.drop]
        if isinstance(item, self.merge_type):
            new_item = item.clone(cdims=constant_keys)
            for dim, val in dim_vals:
                dim = dim if isinstance(dim, Dimension) else Dimension(dim)
                if dim not in new_item.kdims:
                    new_item = new_item.add_dimension(dim, 0, val)
        elif isinstance(item, self._nest_order[self.merge_type]):
            if len(dim_vals):
                dimensions, key = zip(*dim_vals)
                new_item = self.merge_type({key: item}, kdims=dimensions,
                                           cdims=constant_keys)
            else:
                new_item = item
        else:
            new_item = item.clone(shared_data=False, cdims=constant_keys)
            for k, v in item.items():
                new_item[k] = self._add_dimensions(v, dims[::-1], constant_keys)
        if isinstance(new_item, Layout):
            new_item.fixed = True

        return new_item


__all__ = list(set([_k for _k, _v in locals().items()
                    if isinstance(_v, type) and issubclass(_v, Dimensioned)]))<|MERGE_RESOLUTION|>--- conflicted
+++ resolved
@@ -1,6 +1,5 @@
 import operator
 import inspect
-
 from itertools import groupby
 from numbers import Number
 import numpy as np
@@ -499,573 +498,6 @@
                xmax, ymax, zmax).""")
 
 
-<<<<<<< HEAD
-
-class HoloMap(UniformNdMapping):
-    """
-    A HoloMap can hold any number of DataLayers indexed by a list of
-    dimension values. It also has a number of properties, which can find
-    the x- and y-dimension limits and labels.
-    """
-
-    data_type = (ViewableElement, NdMapping, Layout)
-
-    def overlay(self, dimensions, **kwargs):
-        """
-        Splits the UniformNdMapping along a specified number of dimensions and
-        overlays items in the split out Maps.
-        """
-        dimensions = self._valid_dimensions(dimensions)
-        if len(dimensions) == self.ndims:
-            with item_check(False):
-                return NdOverlay(self, **kwargs)
-        else:
-            dims = [d for d in self._cached_index_names
-                    if d not in dimensions]
-            return self.groupby(dims, group_type=NdOverlay, **kwargs)
-
-
-    def grid(self, dimensions, **kwargs):
-        """
-        GridSpace takes a list of one or two dimensions, and lays out the containing
-        Views along these axes in a GridSpace.
-        """
-        dimensions = self._valid_dimensions(dimensions)
-        if len(dimensions) == self.ndims:
-            with item_check(False):
-                return GridSpace(self, **kwargs)
-        return self.groupby(dimensions, container_type=GridSpace, **kwargs)
-
-
-    def layout(self, dimensions, **kwargs):
-        """
-        GridSpace takes a list of one or two dimensions, and lays out the containing
-        Views along these axes in a GridSpace.
-        """
-        dimensions = self._valid_dimensions(dimensions)
-        if len(dimensions) == self.ndims:
-            with item_check(False):
-                return NdLayout(self, **kwargs)
-        return self.groupby(dimensions, container_type=NdLayout, **kwargs)
-
-
-    def split_overlays(self):
-        """
-        Given a UniformNdMapping of Overlays of N layers, split out the layers into
-        N separate Maps.
-        """
-        if not issubclass(self.type, CompositeOverlay):
-            return None, self.clone()
-
-        item_maps = OrderedDict()
-        for k, overlay in self.data.items():
-            for key, el in overlay.items():
-                if key not in item_maps:
-                    item_maps[key] = [(k, el)]
-                else:
-                    item_maps[key].append((k, el))
-
-        maps, keys = [], []
-        for k, layermap in item_maps.items():
-            maps.append(self.clone(layermap))
-            keys.append(k)
-        return keys, maps
-
-
-    def _dimension_keys(self):
-        """
-        Helper for __mul__ that returns the list of keys together with
-        the dimension labels.
-        """
-        return [tuple(zip(self._cached_index_names, [k] if self.ndims == 1 else k))
-                for k in self.keys()]
-
-
-    def __mul__(self, other):
-        """
-        The mul (*) operator implements overlaying of different Views.
-        This method tries to intelligently overlay Maps with differing
-        keys. If the UniformNdMapping is mulled with a simple
-        ViewableElement each element in the UniformNdMapping is
-        overlaid with the ViewableElement. If the element the
-        UniformNdMapping is mulled with is another UniformNdMapping it
-        will try to match up the dimensions, making sure that items
-        with completely different dimensions aren't overlaid.
-        """
-        if isinstance(other, self.__class__):
-            self_set = set(self._cached_index_names)
-            other_set = set(other._cached_index_names)
-
-            # Determine which is the subset, to generate list of keys and
-            # dimension labels for the new view
-            self_in_other = self_set.issubset(other_set)
-            other_in_self = other_set.issubset(self_set)
-            dimensions = self.kdims
-            if self_in_other and other_in_self: # superset of each other
-                super_keys = sorted(set(self._dimension_keys() + other._dimension_keys()))
-            elif self_in_other: # self is superset
-                dimensions = other.kdims
-                super_keys = other._dimension_keys()
-            elif other_in_self: # self is superset
-                super_keys = self._dimension_keys()
-            else: # neither is superset
-                raise Exception('One set of keys needs to be a strict subset of the other.')
-
-            items = []
-            for dim_keys in super_keys:
-                # Generate keys for both subset and superset and sort them by the dimension index.
-                self_key = tuple(k for p, k in sorted(
-                    [(self.get_dimension_index(dim), v) for dim, v in dim_keys
-                     if dim in self._cached_index_names]))
-                other_key = tuple(k for p, k in sorted(
-                    [(other.get_dimension_index(dim), v) for dim, v in dim_keys
-                     if dim in other._cached_index_names]))
-                new_key = self_key if other_in_self else other_key
-                # Append SheetOverlay of combined items
-                if (self_key in self) and (other_key in other):
-                    items.append((new_key, self[self_key] * other[other_key]))
-                elif self_key in self:
-                    items.append((new_key, self[self_key] * other.empty_element))
-                else:
-                    items.append((new_key, self.empty_element * other[other_key]))
-            return self.clone(items, kdims=dimensions, label=self._label, group=self._group)
-        elif isinstance(other, self.data_type):
-            items = [(k, v * other) for (k, v) in self.data.items()]
-            return self.clone(items, label=self._label, group=self._group)
-        else:
-            raise Exception("Can only overlay with {data} or {vmap}.".format(
-                data=self.data_type, vmap=self.__class__.__name__))
-
-
-    def __add__(self, obj):
-        return Layout.from_values(self) + Layout.from_values(obj)
-
-
-    def __lshift__(self, other):
-        if isinstance(other, (ViewableElement, UniformNdMapping)):
-            return AdjointLayout([self, other])
-        elif isinstance(other, AdjointLayout):
-            return AdjointLayout(other.data+[self])
-        else:
-            raise TypeError('Cannot append {0} to a AdjointLayout'.format(type(other).__name__))
-
-
-    def collate(self, merge_type=None, drop=[], drop_constant=False):
-        """
-        Collation allows collapsing nested HoloMaps by merging
-        their dimensions. In the simple case a HoloMap containing
-        other HoloMaps can easily be joined in this way. However
-        collation is particularly useful when the objects being
-        joined are deeply nested, e.g. you want to join multiple
-        Layouts recorded at different times, collation will return
-        one Layout containing HoloMaps indexed by Time. Changing
-        the merge_type will allow merging the outer Dimension
-        into any other UniformNdMapping type.
-
-        Specific dimensions may be dropped if they are redundant
-        by supplying them in a list. Enabling drop_constant allows
-        ignoring any non-varying dimensions during collation.
-        """
-        merge_type=merge_type if merge_type else self.__class__
-        return Collator(self, merge_type=merge_type, drop=drop,
-                        drop_constant=drop_constant)()
-
-
-    def collapse(self, dimensions=None, function=None, **kwargs):
-        """
-        Allows collapsing one of any number of key dimensions
-        on the HoloMap. Homogenous Elements may be collapsed by
-        supplying a function, inhomogenous elements are merged.
-        """
-        from .operation import MapOperation
-        if not dimensions:
-            dimensions = self._cached_index_names
-        if self.ndims > 1 and len(dimensions) != self.ndims:
-            groups = self.groupby([dim for dim in self._cached_index_names
-                                   if dim not in dimensions])
-        else:
-            [self.get_dimension(dim) for dim in dimensions]
-            groups = HoloMap([(0, self)])
-        collapsed = groups.clone(shared_data=False)
-        for key, group in groups.items():
-            if isinstance(function, MapOperation):
-                collapsed[key] = function(group, **kwargs)
-            else:
-                data = group.type.collapse_data([el.data for el in group], function, **kwargs)
-                collapsed[key] = group.last.clone(data)
-        return collapsed if self.ndims > 1 else collapsed.last
-
-
-    def sample(self, samples=[], bounds=None, **sample_values):
-        """
-        Sample each Element in the UniformNdMapping by passing either a list of
-        samples or a tuple specifying the number of regularly spaced
-        samples per dimension. Alternatively, a single sample may be
-        requested using dimension-value pairs. Optionally, the bounds
-        argument can be used to specify the bounding extent from which
-        the coordinates are to regularly sampled. Regular sampling
-        assumes homogenous and regularly sampled data.
-
-        For 1D sampling, the shape is simply as the desired number of
-        samples (and not a tuple). The bounds format for 1D sampling
-        is the tuple (lower, upper) and the tuple (left, bottom,
-        right, top) for 2D sampling.
-        """
-        dims = self.last.ndims
-        if isinstance(samples, tuple) or np.isscalar(samples):
-            if dims == 1:
-                xlim = self.last.range(0)
-                lower, upper = (xlim[0], xlim[1]) if bounds is None else bounds
-                edges = np.linspace(lower, upper, samples+1)
-                linsamples = [(l+u)/2.0 for l,u in zip(edges[:-1], edges[1:])]
-            elif dims == 2:
-                (rows, cols) = samples
-                if bounds:
-                    (l,b,r,t) = bounds
-                else:
-                    l, r = self.last.range(0)
-                    b, t = self.last.range(1)
-
-                xedges = np.linspace(l, r, cols+1)
-                yedges = np.linspace(b, t, rows+1)
-                xsamples = [(lx+ux)/2.0 for lx,ux in zip(xedges[:-1], xedges[1:])]
-                ysamples = [(ly+uy)/2.0 for ly,uy in zip(yedges[:-1], yedges[1:])]
-
-                X,Y = np.meshgrid(xsamples, ysamples)
-                linsamples = zip(X.flat, Y.flat)
-            else:
-                raise NotImplementedError("Regular sampling not implented"
-                                          "for high-dimensional Views.")
-
-            samples = set(self.last.closest(linsamples))
-
-        sampled = self.clone([(k, view.sample(samples, **sample_values))
-                              for k, view in self.data.items()])
-        return sampled.table()
-
-
-    def reduce(self, dimensions=None, function=None, **reduce_map):
-        """
-        Reduce each Element in the HoloMap using a function supplied
-        via the kwargs, where the keyword has to match a particular
-        dimension in the Elements.
-        """
-        reduced_items = [(k, v.reduce(dimensions, function, **reduce_map))
-                         for k, v in self.items()]
-        return self.clone(reduced_items).table()
-
-
-    def relabel(self, label=None, group=None, depth=1):
-        # Identical to standard relabel method except for default depth of 1
-        return super(HoloMap, self).relabel(label=label, group=group, depth=depth)
-
-
-    @property
-    def empty_element(self):
-        return self._type(None)
-
-
-    def hist(self, num_bins=20, bin_range=None, adjoin=True, individually=True, **kwargs):
-        histmap = self.clone(shared_data=False)
-
-        if individually:
-            map_range = None
-        else:
-            if 'dimension' not in kwargs:
-                raise Exception("Please supply the dimension to compute a histogram for.")
-            map_range = self.range(kwargs['dimension'])
-        bin_range = map_range if bin_range is None else bin_range
-        style_prefix = 'Custom[<' + self.name + '>]_'
-        if issubclass(self.type, (NdOverlay, Overlay)) and 'index' not in kwargs:
-            kwargs['index'] = 0
-        for k, v in self.data.items():
-            histmap[k] = v.hist(adjoin=False, bin_range=bin_range,
-                                individually=individually, num_bins=num_bins,
-                                style_prefix=style_prefix, **kwargs)
-
-        if adjoin and issubclass(self.type, (NdOverlay, Overlay)):
-            layout = (self << histmap)
-            layout.main_layer = kwargs['index']
-            return layout
-
-        return (self << histmap) if adjoin else histmap
-
-
-class DynamicMap(HoloMap):
-    """
-    A DynamicMap is a type of HoloMap where the elements are
-    dynamically generated by a generator or callable. A DynamicMap
-    supports two different interval modes 'closed' where the limits of
-    the parameter space is known ahead of time (as declared by the
-    ranges on the key dimensions) or 'open' which allows the continual
-    generation of elements (e.g as data output by a simulator over an
-    unbounded simulated time dimension).
-
-    Open mode is defined by code using the next() interface (iterators
-    and generators) whereas closed mode is supported by callable
-    interfaces.
-    """
-
-    gen = param.Parameter(doc="""
-      The generator of the elements in the DynamicMap. In the simplest
-      case, this can be anything supporting next() such as a Python
-      generator or iterator:
-
-        (Image(np.random.rand(25,25)) for i in range(10))
-
-      Objects with the next() interface may only be used in 'open'
-      mode as they accept no arguments. As the above example returns
-      only returns element, the key dimension is a simple integer
-      counter.
-
-      If an integer counter is not appropriate, the generator may
-      return keys together with the elements as follows:
-
-        ((i, Image(i*np.random.rand(25,25))) for i in np.linspace(0,1,10))
-
-      To support 'closed' mode, the output element must be a callable
-      that accepts the requested key..
-
-      Note that in 'closed' mode only the element is to be returned as
-      the key is already known and that the callable is expected to be
-      a function in the mathematical sense; a particular key should
-      map to a unique element output.
-
-      In 'both' mode, both the next() and callable interfaces must be
-      supported.
-      """)
-
-    interval = param.ObjectSelector(default='open',
-                                    objects=['open', 'closed', 'both'], doc="""
-       Whether the dynamic map operates on a closed interval (requests
-       to the supplied function are guaranteed to be within a known,
-       finite interval) or an open interval (for instance for a
-       simulation that can may run for an unknown length of time).""")
-
-
-    cache_size = param.Integer(default=10, doc="""
-       The number of entries to cache for fast access. This is an LRU
-       cache where the least recently used item is overwritten once
-       the cache is full.""")
-
-    def __init__(self, initial_items=None, **params):
-
-        item_types = (list, dict, OrderedDict)
-        initial_items = initial_items if isinstance(initial_items, item_types) else []
-        super(DynamicMap, self).__init__(initial_items, **params)
-
-        if self.gen is None:
-            raise Exception("A generator or generator function must be "
-                            "supplied to declare a DynamicMap")
-
-        self.counter = 0 if self.interval == 'open' else None
-
-        if self.interval == 'closed':
-            for kdim in self.kdims:
-                if None in kdim.range:
-                    raise Exception("In closed interval mode all key "
-                                    "dimensions ranges need specified ranges")
-
-    def clone(self, data=None, shared_data=True, *args, **overrides):
-        """
-        Overrides Dimensioned clone to avoid checking items if data
-        is unchanged.
-        """
-        return super(UniformNdMapping, self).clone(data, shared_data,
-                                                   *args, **overrides)
-
-
-    def reset(self):
-        """
-        Clear the cache and reset the counter to zero.
-        """
-        self.counter = 0 if self.interval == 'open' else None
-        self.data = OrderedDict()
-
-
-    def __getitem__(self, key):
-        """
-        Return an element for any key chosen key (in 'closed mode') or
-        for a previously generated key that is still in the cache
-        ('open mode')
-        """
-        try:
-            return super(DynamicMap,self).__getitem__(key)
-        except KeyError as e:
-            if self.interval == 'open':
-                raise KeyError(str(e) + " Note: Cannot index outside "
-                               "available cache in open interval mode.")
-        val = self.gen(key)
-        self.data[key if isinstance(key, tuple) else (key,) ] = val
-        return val
-
-
-    def next(self):
-        """
-        Interface for 'open' mode that mirrors the next() interface of
-        the supplied generator or iterator. Both a key and element are
-        required (if no key is explicitly supplied, the counter is
-        used instead).
-        """
-        if self.interval == 'closed':
-            raise Exception("The next() method should only be called in open interval mode.")
-
-        retval = self.gen.next()
-        (key, val) = (retval if isinstance(retval, tuple)
-                      and len(retval) ==2 else (self.counter, retval))
-
-        key = key if isinstance(key, tuple) else (key,)
-        if len(key) != len(self.key_dimensions):
-            raise Exception("Generated key does not match the number of key dimensions")
-
-        self.data[key] = val
-        self.counter += 1
-        return val
-
-    def __iter__(self):
-        return self if self.interval=='open' else iter(list(self.values()))
-
-
-class GridSpace(UniformNdMapping):
-    """
-    Grids are distinct from Layouts as they ensure all contained
-    elements to be of the same type. Unlike Layouts, which have
-    integer keys, Grids usually have floating point keys, which
-    correspond to a grid sampling in some two-dimensional space. This
-    two-dimensional space may have to arbitrary dimensions, e.g. for
-    2D parameter spaces.
-    """
-
-    # NOTE: If further composite types supporting Overlaying and Layout these
-    #       classes may be moved to core/composite.py
-
-    kdims = param.List(default=[Dimension(name="X"), Dimension(name="Y")],
-                       bounds=(1,2))
-
-    def __init__(self, initial_items=None, **params):
-        super(GridSpace, self).__init__(initial_items, **params)
-        if self.ndims > 2:
-            raise Exception('Grids can have no more than two dimensions.')
-
-
-    def __mul__(self, other):
-        if isinstance(other, GridSpace):
-            if set(self.keys()) != set(other.keys()):
-                raise KeyError("Can only overlay two ParameterGrids if their keys match")
-            zipped = zip(self.keys(), self.values(), other.values())
-            overlayed_items = [(k, el1 * el2) for (k, el1, el2) in zipped]
-            return self.clone(overlayed_items)
-        elif isinstance(other, UniformNdMapping) and len(other) == 1:
-            view = other.last
-        elif isinstance(other, UniformNdMapping) and len(other) != 1:
-            raise Exception("Can only overlay with HoloMap of length 1")
-        else:
-            view = other
-
-        overlayed_items = [(k, el * view) for k, el in self.items()]
-        return self.clone(overlayed_items)
-
-
-    def __lshift__(self, other):
-        if isinstance(other, (ViewableElement, UniformNdMapping)):
-            return AdjointLayout([self, other])
-        elif isinstance(other, AdjointLayout):
-            return AdjointLayout(other.data+[self])
-        else:
-            raise TypeError('Cannot append {0} to a AdjointLayout'.format(type(other).__name__))
-
-
-    def _transform_indices(self, key):
-        """
-        Transforms indices by snapping to the closest value if
-        values are numeric, otherwise applies no transformation.
-        """
-        ndims = self.ndims
-        if all(not isinstance(el, slice) for el in key):
-            dim_inds = []
-            for dim in self._cached_index_names:
-                dim_type = self.get_dimension_type(dim)
-                if isinstance(dim_type, type) and issubclass(dim_type, Number):
-                    dim_inds.append(self.get_dimension_index(dim))
-            str_keys = iter(key[i] for i in range(self.ndims)
-                            if i not in dim_inds)
-            num_keys = []
-            if len(dim_inds):
-                keys = list({tuple(k[i] if ndims > 1 else k for i in dim_inds)
-                             for k in self.keys()})
-                q = np.array([tuple(key[i] if ndims > 1 else key for i in dim_inds)])
-                idx = np.argmin([np.inner(q - np.array(x), q - np.array(x))
-                                 if len(dim_inds) == 2 else np.abs(q-x)
-                                     for x in keys])
-                num_keys = iter(keys[idx])
-            key = tuple(next(num_keys) if i in dim_inds else next(str_keys)
-                        for i in range(self.ndims))
-        elif any(not isinstance(el, slice) for el in key):
-            index_inds = [idx for idx, el in enumerate(key)
-                         if not isinstance(el, (slice, str))]
-            if len(index_inds):
-                index_ind = index_inds[0]
-                dim_keys = np.array([k[index_ind] for k in self.keys()])
-                snapped_val = dim_keys[np.argmin(np.abs(dim_keys-key[index_ind]))]
-                key = list(key)
-                key[index_ind] = snapped_val
-                key = tuple(key)
-        return key
-
-
-    def keys(self, full_grid=False):
-        """
-        Returns a complete set of keys on a GridSpace, even when GridSpace isn't fully
-        populated. This makes it easier to identify missing elements in the
-        GridSpace.
-        """
-        keys = super(GridSpace, self).keys()
-        if self.ndims == 1 or not full_grid:
-            return keys
-        dim1_keys = sorted(set(k[0] for k in keys))
-        dim2_keys = sorted(set(k[1] for k in keys))
-        return [(d1, d2) for d1 in dim1_keys for d2 in dim2_keys]
-
-
-    @property
-    def last(self):
-        """
-        The last of a GridSpace is another GridSpace
-        constituted of the last of the individual elements. To access
-        the elements by their X,Y position, either index the position
-        directly or use the items() method.
-        """
-        if self.type == HoloMap:
-            last_items = [(k, v.last if isinstance(v, HoloMap) else v)
-                          for (k, v) in self.data.items()]
-        else:
-            last_items = self.data
-        return self.clone(last_items)
-
-
-    def __len__(self):
-        """
-        The maximum depth of all the elements. Matches the semantics
-        of __len__ used by Maps. For the total number of elements,
-        count the full set of keys.
-        """
-        return max([(len(v) if hasattr(v, '__len__') else 1) for v in self.values()] + [0])
-
-
-    def __add__(self, obj):
-        return Layout.from_values(self) + Layout.from_values(obj)
-
-
-    @property
-    def shape(self):
-        keys = self.keys()
-        if self.ndims == 1:
-            return (len(keys), 1)
-        return len(set(k[0] for k in keys)), len(set(k[1] for k in keys))
-
-
-=======
->>>>>>> 917eaa2c
 class Collator(NdElement):
     """
     Collator is an NdMapping type which can merge any number
